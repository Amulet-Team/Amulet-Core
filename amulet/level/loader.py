--- conflicted
+++ resolved
@@ -3,15 +3,9 @@
 import importlib
 from typing import AbstractSet, Any, Dict
 import pkgutil
-<<<<<<< HEAD
 import logging
-
-import amulet
-=======
 import inspect
 
-from amulet import log
->>>>>>> 30de1ece
 from amulet.api.errors import LoaderNoneMatched
 from amulet.api.wrapper import FormatWrapper, Interface, Translator
 
