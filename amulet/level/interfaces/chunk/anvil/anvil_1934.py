from __future__ import annotations

from typing import List, Tuple, TYPE_CHECKING

if TYPE_CHECKING:
    from amulet.api.chunk import Chunk

from amulet_nbt import CompoundTag, ByteTag

from .base_anvil_interface import ChunkDataType, ChunkPathType

from .anvil_1912 import Anvil1912Interface as ParentInterface


class Anvil1934Interface(ParentInterface):
    isLightOn: ChunkPathType = (
        "region",
        [("Level", CompoundTag), ("isLightOn", ByteTag)],
        ByteTag,
    )
    """
    Made lighting optional
    Made game recalculate lighting 
    """

    class Anvil1934Interface(ParentInterface):
        isLightOn: ChunkPathType = (
            "region",
            [("Level", CompoundTag), ("isLightOn", ByteTag)],
            ByteTag,
        )
        """
        Made game recalulate lighting 
        """

        def __init__(self):
            super().__init__()
            self._set_feature("light_optional", "true")

            self._register_decoder(self._decode_islighton)
            self._register_encoder(self._encode_islighton)

        @staticmethod
        def minor_is_valid(key: int):
            return 1934 <= key < 2203

<<<<<<< HEAD
        def _decode_islighton(
            self, chunk: Chunk, data: ChunkDataType, floor_cy: int, height_cy: int
        ):
            light_on = self.get_layer_obj(data, self.isLightOn)
            if light_on == ByteTag(1):
                chunk.set_light_off = True
=======
        self._register_decoder(self._decode_islighton)
        self._register_encoder(self._encode_islighton)

    def _decode_islighton(
        self, chunk: Chunk, data: ChunkDataType, floor_cy: int, height_cy: int
    ):
        if self.get_layer_obj(data, self.isLightOn) == ByteTag(1):
            chunk.misc["isLightOn"] = self.get_layer_obj(
                data, self.isLightOn, pop_last=True
            )

    def _encode_islighton(
        self, chunk: Chunk, data: ChunkDataType, floor_cy: int, height_cy: int
    ):
        if chunk.misc.get("isLightOn", None):
            self.set_layer_obj(data, self.isLightOn, ByteTag(0))

    @staticmethod
    def minor_is_valid(key: int):
        return 1934 <= key < 2203
>>>>>>> f37b2314

        def _encode_islighton(
            self, chunk: Chunk, data: ChunkDataType, floor_cy: int, height_cy: int
        ):
            if chunk.set_light_off:
                self.set_layer_obj(data, self.isLightOn, ByteTag(0))

    export = Anvil1934Interface<|MERGE_RESOLUTION|>--- conflicted
+++ resolved
@@ -13,71 +13,40 @@
 
 
 class Anvil1934Interface(ParentInterface):
+    """
+    Made lighting optional
+    Made game recalculate lighting
+    """
+
     isLightOn: ChunkPathType = (
         "region",
         [("Level", CompoundTag), ("isLightOn", ByteTag)],
         ByteTag,
     )
-    """
-    Made lighting optional
-    Made game recalculate lighting 
-    """
 
-    class Anvil1934Interface(ParentInterface):
-        isLightOn: ChunkPathType = (
-            "region",
-            [("Level", CompoundTag), ("isLightOn", ByteTag)],
-            ByteTag,
-        )
-        """
-        Made game recalulate lighting 
-        """
+    def __init__(self):
+        super().__init__()
+        self._set_feature("light_optional", "true")
+        self._register_encoder(self._encode_islighton)
+        self._register_decoder(self._decode_islighton)
 
-        def __init__(self):
-            super().__init__()
-            self._set_feature("light_optional", "true")
-
-            self._register_decoder(self._decode_islighton)
-            self._register_encoder(self._encode_islighton)
-
-        @staticmethod
-        def minor_is_valid(key: int):
-            return 1934 <= key < 2203
-
-<<<<<<< HEAD
-        def _decode_islighton(
-            self, chunk: Chunk, data: ChunkDataType, floor_cy: int, height_cy: int
-        ):
-            light_on = self.get_layer_obj(data, self.isLightOn)
-            if light_on == ByteTag(1):
-                chunk.set_light_off = True
-=======
-        self._register_decoder(self._decode_islighton)
-        self._register_encoder(self._encode_islighton)
+    @staticmethod
+    def minor_is_valid(key: int):
+        return 1934 <= key < 2203
 
     def _decode_islighton(
         self, chunk: Chunk, data: ChunkDataType, floor_cy: int, height_cy: int
     ):
-        if self.get_layer_obj(data, self.isLightOn) == ByteTag(1):
-            chunk.misc["isLightOn"] = self.get_layer_obj(
-                data, self.isLightOn, pop_last=True
-            )
+        chunk.misc["isLightOn"] = self.get_layer_obj(
+            data, self.isLightOn, pop_last=True
+        )
 
     def _encode_islighton(
         self, chunk: Chunk, data: ChunkDataType, floor_cy: int, height_cy: int
     ):
-        if chunk.misc.get("isLightOn", None):
+
+        if chunk.misc.pop("isLightOn", None):
             self.set_layer_obj(data, self.isLightOn, ByteTag(0))
 
-    @staticmethod
-    def minor_is_valid(key: int):
-        return 1934 <= key < 2203
->>>>>>> f37b2314
 
-        def _encode_islighton(
-            self, chunk: Chunk, data: ChunkDataType, floor_cy: int, height_cy: int
-        ):
-            if chunk.set_light_off:
-                self.set_layer_obj(data, self.isLightOn, ByteTag(0))
-
-    export = Anvil1934Interface+export = Anvil1934Interface