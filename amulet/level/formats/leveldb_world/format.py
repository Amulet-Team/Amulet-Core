from __future__ import annotations

import os
import struct
from typing import (
    Tuple,
    Dict,
    Generator,
    Union,
    Optional,
    List,
    BinaryIO,
)
from io import BytesIO
<<<<<<< HEAD
import shutil
=======
import traceback
>>>>>>> 19d20ee3

import amulet_nbt as nbt

from amulet.libs.leveldb import LevelDB
from amulet.utils.format_utils import check_all_exist
from amulet.api.data_types import (
    ChunkCoordinates,
    VersionNumberTuple,
    PlatformType,
    Dimension,
)
from amulet.api.wrapper import WorldFormatWrapper, DefaultVersion
from amulet.api.errors import ObjectWriteError, ObjectReadError

from amulet.libs.leveldb import LevelDBException
from amulet.level.interfaces.chunk.leveldb.leveldb_chunk_versions import (
    game_to_chunk_version,
)
from .dimension import LevelDBDimensionManager

InternalDimension = Optional[int]


class BedrockLevelDAT(nbt.NBTFile):
    def __init__(self, path: str = None):
        self._path: Optional[str] = path
        self._level_dat_version = 8
        super().__init__(nbt.TAG_Compound(), "")
        if path is not None and os.path.isfile(path):
            self.load_from(path)

    def load_from(self, path: str):
        with open(path, "rb") as f:
            self._level_dat_version = struct.unpack("<i", f.read(4))[0]
            if 4 <= self._level_dat_version <= 8:
                data_length = struct.unpack("<i", f.read(4))[0]
                root_tag = nbt.load(
                    buffer=f.read(data_length), compressed=False, little_endian=True
                )
                self.name = root_tag.name
                self.value = root_tag.value
            else:
                # TODO: handle other versions
                raise ObjectReadError(
                    f"Unsupported level.dat version {self._level_dat_version}"
                )

    def save(self, path: str = None):
        path = path or self._path
        if not path:
            raise ObjectWriteError("No path given.")
        self.save_to(path)

    def save_to(
        self,
        filename_or_buffer: Union[str, BinaryIO] = None,
        compressed=False,
        little_endian=True,
    ) -> Optional[bytes]:
        payload = super().save_to(compressed=compressed, little_endian=little_endian)
        buffer = BytesIO()
        buffer.write(struct.pack("<ii", self._level_dat_version, len(payload)))
        buffer.write(payload)
        if filename_or_buffer is None:
            return buffer.getvalue()
        elif isinstance(filename_or_buffer, str):
            with open(filename_or_buffer, "wb") as f:
                f.write(buffer.getvalue())
        else:
            filename_or_buffer.write(buffer.getvalue())


class LevelDBFormat(WorldFormatWrapper):
    def __init__(self, directory: str):
        super().__init__(directory)
        self._lock = False
        self._platform = "bedrock"
        self._root_tag: BedrockLevelDAT = BedrockLevelDAT(
            os.path.join(directory, "level.dat")
        )
        self._level_manager: Optional[LevelDBDimensionManager] = None
        self._shallow_load()

    def _shallow_load(self):
        try:
            self._load_level_dat()
        except:
            pass

    def _load_level_dat(self):
        """Load the level.dat file and check the image file"""
        if os.path.isfile(os.path.join(self.path, "world_icon.jpeg")):
            self._world_image_path = os.path.join(self.path, "world_icon.jpeg")
        self.root_tag = BedrockLevelDAT(os.path.join(self.path, "level.dat"))

    @staticmethod
    def is_valid(directory):
        """
        Returns whether this format is able to load a given world.

        :param directory: The path to the root of the world to load.
        :return: True if the world can be loaded by this format, False otherwise.
        """
        return check_all_exist(directory, "db", "level.dat", "levelname.txt")

    @property
    def valid_formats(self) -> Dict[PlatformType, Tuple[bool, bool]]:
        return {"bedrock": (True, True)}

    @property
    def version(self) -> VersionNumberTuple:
        """The version number for the given platform the data is stored in eg (1, 16, 2)"""
        if self._version == DefaultVersion:
            self._version = self._get_version()
        return self._version

    def _get_version(self) -> Tuple[int, ...]:
        """The version the world was last opened in
        This should be greater than or equal to the chunk versions found within
        For this format wrapper it returns a tuple of 3/4 ints (the game version number)"""
        try:
            return tuple([t.value for t in self.root_tag["lastOpenedWithVersion"]])
        except Exception:
            return 1, 2, 0

    @property
    def root_tag(self) -> BedrockLevelDAT:
        return self._root_tag

    @root_tag.setter
    def root_tag(self, root_tag: Union[nbt.NBTFile, nbt.TAG_Compound, BedrockLevelDAT]):
        if type(root_tag) is nbt.TAG_Compound:
            self._root_tag.value = root_tag
        elif type(root_tag) is BedrockLevelDAT:
            self._root_tag = root_tag
        elif type(root_tag) is nbt.NBTFile:
            self._root_tag.name = root_tag.name
            self._root_tag.value = root_tag.value
        else:
            raise ValueError(
                "root_tag must be a TAG_Compound, NBTFile or BedrockLevelDAT"
            )

    @property
    def world_name(self):
        """The name of the world"""
        return str(self.root_tag.get("LevelName", ""))

    @world_name.setter
    def world_name(self, value: str):
        self.root_tag["LevelName"] = nbt.TAG_String(value)

    @property
    def last_played(self) -> int:
        return int(self.root_tag.get("LastPlayed", 0))

    @property
    def game_version_string(self) -> str:
        try:
            return f'Bedrock {".".join(str(v.value) for v in self.root_tag["lastOpenedWithVersion"].value)}'
        except Exception:
            return f"Bedrock Unknown Version"

    @property
    def dimensions(self) -> List["Dimension"]:
        """A list of all the levels contained in the world"""
        self._verify_has_lock()
        return self._level_manager.dimensions

    def register_dimension(
        self, dimension_internal: int, dimension_name: Optional["Dimension"] = None
    ):
        """
        Register a new dimension.
        :param dimension_internal: The internal representation of the dimension
        :param dimension_name: The name of the dimension shown to the user
        :return:
        """
        self._level_manager.register_dimension(dimension_internal, dimension_name)

    def _get_interface_key(
        self, raw_chunk_data: Optional[Dict[bytes, bytes]] = None
    ) -> Tuple[str, int]:
        if raw_chunk_data:
            if b"," in raw_chunk_data:
                v = raw_chunk_data[b","][0]
            else:
                v = raw_chunk_data.get(b"v", b"\x00")[0]
        else:
            v = game_to_chunk_version(self.max_world_version[1])
        return (self.platform, v)  # TODO: work out a valid default

    def _reload_world(self):
        try:
            self.close()
        except:
            pass
        try:
            self._level_manager = LevelDBDimensionManager(self.path)
        except LevelDBException as e:
            msg = str(e)
            # I don't know if there is a better way of handling this.
            if msg.startswith("IO error:") and msg.endswith(": Permission denied"):
                traceback.print_exc()
                raise LevelDBException(
                    f"Failed to load the database. The world may be open somewhere else.\n{msg}"
                )
            else:
                raise e

        self._lock = True

    def _open(self):
        """Open the database for reading and writing"""
        self._reload_world()

    def _create(self, overwrite: bool, **kwargs):
        if os.path.isdir(self.path):
            if overwrite:
                shutil.rmtree(self.path)
            else:
                raise ObjectWriteError(
                    f"A world already exists at the path {self.path}"
                )

        version = self.translation_manager.get_version(
            self.platform, self.version
        ).version_number
        self._version = version + (0,) * (5 - len(version))

        self.root_tag = root = nbt.TAG_Compound()
        root["lastOpenedWithVersion"] = nbt.TAG_List(
            [nbt.TAG_Int(i) for i in self._version]
        )
        os.makedirs(self.path, exist_ok=True)
        self.root_tag.save(os.path.join(self.path, "level.dat"))

        db = LevelDB(os.path.join(self.path, "db"), True)
        db.close()

        self._reload_world()

    @property
    def has_lock(self) -> bool:
        """Verify that the world database can be read and written"""
        if self._has_lock:
            return True  # TODO: implement a check to ensure access to the database
        return False

    def _save(self):
        os.makedirs(self.path, exist_ok=True)
        self._level_manager.save()
        self.root_tag.save(os.path.join(self.path, "level.dat"))
        with open(os.path.join(self.path, "levelname.txt"), "w") as f:
            f.write(self.world_name)

    def _close(self):
        self._level_manager.close()

    def unload(self):
        """Unload data stored in the Format class"""
        pass

    def all_chunk_coords(
        self, dimension: "Dimension"
    ) -> Generator[ChunkCoordinates, None, None]:
        self._verify_has_lock()
        yield from self._level_manager.all_chunk_coords(dimension)

    def has_chunk(self, cx: int, cz: int, dimension: Dimension) -> bool:
        return self._level_manager.has_chunk(cx, cz, dimension)

    def _delete_chunk(self, cx: int, cz: int, dimension: "Dimension"):
        self._level_manager.delete_chunk(cx, cz, dimension)

    def _put_raw_chunk_data(
        self, cx: int, cz: int, data: Dict[bytes, bytes], dimension: "Dimension"
    ):
        """
        Actually stores the data from the interface to disk.
        """
        return self._level_manager.put_chunk_data(cx, cz, data, dimension)

    def _get_raw_chunk_data(
        self, cx: int, cz: int, dimension: "Dimension"
    ) -> Dict[bytes, bytes]:
        """
        Return the raw data as loaded from disk.

        :param cx: The x coordinate of the chunk.
        :param cz: The z coordinate of the chunk.
        :param dimension: The dimension to load the data from.
        :return: The raw chunk data.
        """
        return self._level_manager.get_chunk_data(cx, cz, dimension)<|MERGE_RESOLUTION|>--- conflicted
+++ resolved
@@ -12,11 +12,8 @@
     BinaryIO,
 )
 from io import BytesIO
-<<<<<<< HEAD
 import shutil
-=======
 import traceback
->>>>>>> 19d20ee3
 
 import amulet_nbt as nbt
 
