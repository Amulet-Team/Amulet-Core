--- conflicted
+++ resolved
@@ -178,11 +178,7 @@
             self._root_tag = BedrockLevelDAT(path=dat_path, level_dat_version=9)
         self._db = None
         self._dimension_manager = None
-<<<<<<< HEAD
-=======
         self._dimension_to_internal: dict[Dimension, InternalDimension] = {}
-        self._shallow_load()
->>>>>>> b673f749
 
     def _shallow_load(self):
         try:
