--- conflicted
+++ resolved
@@ -53,15 +53,8 @@
             # The input wrapper is not the same as the loading wrapper (save-as)
             # iterate through every chunk in the input world and the unsaved modified chunks (taking preference for the latter)
             # and save them to the wrapper
-<<<<<<< HEAD
-            wrapper.translation_manager = (
-                self._wrapper.translation_manager
-            )  # TODO: this might cause issues in the future
-            for cx, cz in self._wrapper.all_chunk_coords():
-=======
             wrapper.translation_manager = self.world_wrapper.translation_manager  # TODO: this might cause issues in the future
             for cx, cz in self.world_wrapper.all_chunk_coords():
->>>>>>> b47e31bb
                 print(cx, cz)
                 chunk = self.world_wrapper.load_chunk(cx, cz, self.palette)
                 wrapper.save_chunk(chunk, self.palette)
