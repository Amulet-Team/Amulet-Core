--- conflicted
+++ resolved
@@ -1,30 +1,24 @@
 from __future__ import annotations
 
-from typing import Tuple, Any, Generator, Dict, List, Optional, TYPE_CHECKING
+from typing import Tuple, Any, Union, Generator, Dict, List, TYPE_CHECKING
 import copy
 import numpy
-import os
-import shutil
 
 import PyMCTranslate
 
 from amulet import log
 from amulet.api.registry import BlockManager
+from amulet.world_interface.chunk import interfaces
 from amulet.api.errors import (
     ChunkLoadError,
     ChunkDoesNotExist,
-    ObjectReadError,
     ObjectReadWriteError,
 )
 from amulet.api.data_types import (
     AnyNDArray,
     VersionNumberAny,
     ChunkCoordinates,
-    Dimension,
-    PlatformType,
-    VersionIdentifierType,
 )
-from amulet.api.selection import SelectionGroup, SelectionBox
 
 if TYPE_CHECKING:
     from amulet.api.wrapper import Interface
@@ -32,50 +26,27 @@
     from amulet.api.wrapper.chunk.translator import Translator
 
 
-DefaultPlatform = "Unknown Platform"
-DefaultVersion = (0, 0, 0)
-
-
-class FormatWrapper:
+class BaseFormatWrapper:
     """
     The Format class is a class that sits between the serialised world or structure data and the program using amulet-core.
     The Format class is used to access chunks from the serialised source in the universal format and write them back again.
-    The FormatWrapper class holds the common methods shared by the sub-classes.
+    The BaseFormat class holds the common methods shared by the sub-classes.
     """
 
-    def __init__(self, path: str):
-        if type(self) is FormatWrapper:
-            raise Exception(
-                "FormatWrapper is not directly usable. One of its subclasses must be used."
-            )
-        self._path = path
-        self._is_open = False
-        self._has_lock = False
+    def __init__(self):
         self._translation_manager = None
-        self._platform: Optional[PlatformType] = DefaultPlatform
-        self._version: Optional[VersionNumberAny] = DefaultVersion
-        self._selection = SelectionGroup(
-            [
-                SelectionBox(
-                    (-30_000_000, 0, -30_000_000), (30_000_000, 256, 30_000_000),
-                )
-            ]
-        )
+        self._version = None
         self._changed: bool = False
 
     @property
-    def sub_chunk_size(self) -> int:
-        return 16
-
-    @property
-    def path(self) -> str:
-        """The path to the data on disk."""
-        return self._path
-
-    @property
-    def world_name(self) -> str:
-        """The name of the world"""
-        raise NotImplementedError
+    def readable(self) -> bool:
+        """Can this object have data read from it."""
+        return True
+
+    @property
+    def writeable(self) -> bool:
+        """Can this object have data written to it."""
+        return True
 
     @property
     def translation_manager(self) -> PyMCTranslate.TranslationManager:
@@ -86,13 +57,7 @@
 
     @translation_manager.setter
     def translation_manager(self, value: PyMCTranslate.TranslationManager):
-        # TODO: this should not be settable.
         self._translation_manager = value
-
-    @property
-    def exists(self) -> bool:
-        """Does some data exist at the specified path."""
-        return os.path.exists(self.path)
 
     @staticmethod
     def is_valid(path: str) -> bool:
@@ -102,30 +67,25 @@
         :param path: The path of the object to load.
         :return: True if the world can be loaded by this format, False otherwise.
         """
-        raise NotImplementedError
-
-    @property
-    def valid_formats(self) -> Dict[PlatformType, Tuple[bool, bool]]:
-        """The valid platform and version combinations that this object can accept.
-        This is used when setting the platform and version in the create_and_open method
-        to verify that the platform and version are valid.
-
-        :return: A tuple of tuples containing the platform followed by two booleans to determine if numerical and blockstate are valid respectively
-        """
-        raise NotImplementedError
-
-    @property
-    def platform(self) -> PlatformType:
-        """Platform string the data is stored in (eg "bedrock" / "java" / ...)"""
-        return self._platform
-
-    @property
-    def version(self) -> VersionNumberAny:
-        """The version number for the given platform the data is stored in eg (1, 16, 2)"""
+        raise NotImplementedError()
+
+    @property
+    def platform(self) -> str:
+        """Platform string ("bedrock" / "java" / ...)"""
+        raise NotImplementedError
+
+    @property
+    def version(self) -> Union[int, Tuple[int, ...]]:
+        """Platform string ("bedrock" / "java" / ...)"""
+        if self._version is None:
+            self._version = self._get_version()
         return self._version
 
-    @property
-    def max_world_version(self) -> VersionIdentifierType:
+    def _get_version(self) -> Union[int, Tuple[int, ...]]:
+        raise NotImplementedError
+
+    @property
+    def max_world_version(self) -> Tuple[str, Union[int, Tuple[int, ...]]]:
         """The version the world was last opened in
         This should be greater than or equal to the chunk versions found within"""
         return self.platform, self.version
@@ -134,45 +94,12 @@
     def changed(self) -> bool:
         return self._changed
 
-    @property
-    def dimensions(self) -> List[Dimension]:
-        """A list of all the dimensions contained in the world"""
-        raise NotImplementedError
-
-    @property
-    def can_add_dimension(self) -> bool:
-        """Can external code register a new dimension.
-        If False register_dimension will have no effect."""
-        raise NotImplementedError
-
-    def register_dimension(self, dimension_internal: Any, dimension_name: Dimension):
-        """
-        Register a new dimension.
-        :param dimension_internal: The internal representation of the dimension
-        :param dimension_name: The name of the dimension shown to the user
-        :return:
-        """
-        raise NotImplementedError
-
-    @property
-    def requires_selection(self) -> bool:
-        """Does this object require that a selection be defined when creating it from scratch?"""
-        return False
-
-    @property
-    def multi_selection(self) -> bool:
-        """Does this object support having multiple selection boxes.
-        If False it will be given exactly 1 selection.
-        If True can be given 0 or more."""
-        return False
-
-    @property
-    def selection(self) -> SelectionGroup:
-        """The area that all chunk data must fit within."""
-        return self._selection.copy()
-
     def _get_interface(self, max_world_version, raw_chunk_data=None) -> "Interface":
-        raise NotImplementedError
+        if raw_chunk_data:
+            key = self._get_interface_key(raw_chunk_data)
+        else:
+            key = max_world_version
+        return interfaces.loader.get(key)
 
     def _get_interface_and_translator(
         self, max_world_version, raw_chunk_data=None
@@ -183,194 +110,77 @@
         )
         return interface, translator, version_identifier
 
-    def create_and_open(
-        self,
-        platform: PlatformType,
-        version: VersionNumberAny,
-        selection: Optional[SelectionGroup] = None,
-        **kwargs,
-    ):
-        """Remove the data at the path and set up a new database.
-        You might want to call FormatWrapper.exists to check if something exists at the path
-        and warn the user they are going to overwrite existing data before calling this method."""
-        if self.is_open:
-            raise ObjectReadError(f"Cannot open {self} because it was already opened.")
-        if os.path.isdir(self.path):
-            shutil.rmtree(self.path, ignore_errors=True)
-
-        if (
-            platform not in self.valid_formats or len(self.valid_formats[platform]) < 2
-        ):  # check that the platform and version are valid
-            raise ObjectReadError(
-                f"{platform} is not a valid platform for this wrapper."
-            )
-        translator_version = self.translation_manager.get_version(platform, version)
-        if translator_version.has_abstract_format:  # numerical
-            if not self.valid_formats[platform][0]:
-                raise ObjectReadError(
-                    f"The version given ({version}) is from the numerical format but this wrapper does not support the numerical format."
-                )
-        else:
-            if not self.valid_formats[platform][1]:
-                raise ObjectReadError(
-                    f"The version given ({version}) is from the blockstate format but this wrapper does not support the blockstate format."
-                )
-
-        if self.requires_selection:
-            if not isinstance(selection, SelectionGroup):
-                raise ObjectReadError("A selection was required but one was not given.")
-            if self.multi_selection:
-                self._selection = selection
-            else:
-                if not selection.selection_boxes:
-                    raise ObjectReadError(
-                        "A single selection was required but none were given."
-                    )
-                self._selection = SelectionGroup(
-                    sorted(
-                        selection.selection_boxes, reverse=True, key=lambda b: b.volume
-                    )[0]
-                )
-        else:
-            self._selection = SelectionGroup(
-                [
-                    SelectionBox(
-                        (-30_000_000, -30_000_000, -30_000_000),
-                        (30_000_000, 30_000_000, 30_000_000),
-                    )
-                ]
-            )
-
-        self._platform = platform
-        self._version = version
-        self._create(**kwargs)
-        self._is_open = True
-        self._has_lock = True
-
-    def _create(self, **kwargs):
-        """Set up the database from scratch."""
+    def _get_interface_key(self, raw_chunk_data) -> Any:
         raise NotImplementedError
 
     def open(self):
         """Open the database for reading and writing"""
-        if self.is_open:
-            raise ObjectReadError(f"Cannot open {self} because it was already opened.")
-        self._open()
-        self._is_open = True
-        self._has_lock = True
-
-    def _open(self):
-        raise NotImplementedError
-
-    @property
-    def is_open(self):
-        """Has the object been opened."""
-        return self._is_open
+        raise NotImplementedError
 
     @property
     def has_lock(self) -> bool:
         """Verify that the world database can be read and written"""
-        return self._has_lock
+        raise NotImplementedError
 
     def _verify_has_lock(self):
-        """Ensure that the FormatWrapper is open and has a lock on the object.
-
-        :return: None
-        :raises: ObjectReadWriteError if the FormatWrapper does not have a lock on the object.
-        """
-        if not self.is_open:
+        """Ensure that the Format has a lock on the world. Throw WorldAccessException if not"""
+        if not self.has_lock:
             raise ObjectReadWriteError(
-                f"The object {self} was never opened. Call .open or .create_and_open to open it before accessing data."
-            )
-        elif not self.has_lock:
-            raise ObjectReadWriteError(
-                f"The lock on the object {self} has been lost. It was probably opened somewhere else."
+                "The world has been opened somewhere else or the .open() method was not called"
             )
 
     def save(self):
         """Save the data back to the disk database"""
-        self._verify_has_lock()
-        self._save()
-        self._changed = False
-
-    def _save(self):
         raise NotImplementedError
 
     def close(self):
         """Close the disk database"""
-        if self.is_open:
-            self._is_open = False
-            self._has_lock = False
-            self._close()
-
-    def _close(self):
         raise NotImplementedError
 
     def unload(self):
         """Unload data stored in the Format class"""
         raise NotImplementedError
 
-    def all_chunk_coords(
-        self, dimension: Dimension
-    ) -> Generator[ChunkCoordinates, None, None]:
-        """A generator of all chunk coords in the given dimension"""
-        raise NotImplementedError
-
-    def has_chunk(self, cx: int, cz: int, dimension: Dimension) -> bool:
-        """Does the chunk exist in the world database?
+    def all_chunk_coords(self, *args) -> Generator[ChunkCoordinates, None, None]:
+        """A generator of all chunk coords"""
+        raise NotImplementedError
+
+    def load_chunk(self, cx: int, cz: int, *args) -> "Chunk":
+        """
+        Loads and creates a universal amulet.api.chunk.Chunk object from chunk coordinates.
 
         :param cx: The x coordinate of the chunk.
         :param cz: The z coordinate of the chunk.
-        :param dimension: The dimension to load the chunk from.
-        :return: True if the chunk exists. Calling load_chunk on this chunk may still throw ChunkLoadError
-        """
-        raise NotImplementedError
-
-    def load_chunk(self, cx: int, cz: int, dimension: Dimension) -> "Chunk":
-        """
-        Loads and creates a universal amulet.api.chunk.Chunk object from chunk coordinates.
-
-        :param cx: The x coordinate of the chunk.
-        :param cz: The z coordinate of the chunk.
-        :param dimension: The dimension to load the chunk from.
         :return: The chunk at the given coordinates.
-        :raises: ChunkLoadError or ChunkDoesNotExist as is relevant.
-        """
+        """
+        if not self.readable:
+            raise ChunkLoadError("This object is not readable")
         try:
-            self._verify_has_lock()
-        except ObjectReadWriteError as e:
-            raise ChunkLoadError(e)
-        try:
-            return self._load_chunk(cx, cz, dimension)
+            return self._load_chunk(cx, cz, *args)
         except ChunkDoesNotExist as e:
             raise e
-        except Exception as e:
+        except Exception:
             log.error(f"Error loading chunk {cx} {cz}", exc_info=True)
-            raise ChunkLoadError(e)
+            raise ChunkLoadError
 
     def _load_chunk(
-<<<<<<< HEAD
-        self, cx: int, cz: int, dimension: Dimension, recurse: bool = True,
-=======
         self,
         cx: int,
         cz: int,
         *args,
         recurse: bool = True,
->>>>>>> ee89531d
     ) -> "Chunk":
         """
         Loads and creates a universal amulet.api.chunk.Chunk object from chunk coordinates.
 
         :param cx: The x coordinate of the chunk.
         :param cz: The z coordinate of the chunk.
-        :param dimension: The dimension to load the chunk from.
         :param recurse: bool: look in boundary chunks if required to fully define data
         :return: The chunk at the given coordinates.
         """
 
         # Gets an interface (the code that actually reads the chunk data)
-        raw_chunk_data = self.get_raw_chunk_data(cx, cz, dimension)
+        raw_chunk_data = self._get_raw_chunk_data(cx, cz, *args)
         interface, translator, game_version = self._get_interface_and_translator(
             self.max_world_version, raw_chunk_data
         )
@@ -380,20 +190,15 @@
         chunk_palette: AnyNDArray
         chunk = self._unpack(translator, game_version, chunk, chunk_palette)
         return self._convert_to_load(
-<<<<<<< HEAD
-            chunk, translator, game_version, dimension, recurse=recurse,
-=======
             chunk,
             translator,
             game_version,
             *args,
             recurse=recurse,
->>>>>>> ee89531d
-        )
-
-    @staticmethod
+        )
+
     def _decode(
-        interface: "Interface", cx: int, cz: int, raw_chunk_data: Any
+        self, interface: "Interface", cx: int, cz: int, raw_chunk_data: Any
     ) -> Tuple["Chunk", AnyNDArray]:
         return interface.decode(cx, cz, raw_chunk_data)
 
@@ -413,7 +218,7 @@
         chunk: "Chunk",
         translator: "Translator",
         game_version: VersionNumberAny,
-        dimension: Dimension,
+        *args,
         recurse: bool = True,
     ) -> "Chunk":
         # set up a callback that translator can use to get chunk data
@@ -425,7 +230,7 @@
                 cx_, cz_ = cx + x, cz + z
                 if (cx_, cz_) not in chunk_cache:
                     chunk_cache[(cx_, cz_)] = self._load_chunk(
-                        cx_, cz_, dimension, recurse=False
+                        cx_, cz_, *args, recurse=False
                     )
                 return chunk_cache[(cx_, cz_)]
 
@@ -444,33 +249,27 @@
         chunk.changed = False
         return chunk
 
-    def commit_chunk(self, chunk: "Chunk", dimension: Dimension):
+    def commit_chunk(self, chunk: "Chunk", *args):
         """
         Save a universal format chunk to the Format database (not the disk database)
         call save method to write changed chunks back to the disk database
         :param chunk: The chunk object to translate and save
-        :param dimension: The dimension to commit the chunk to.
         :return:
         """
+        if not self.writeable:
+            log.error("This object is not writeable")
+            return
         try:
-            self._verify_has_lock()
-        except ObjectReadWriteError as e:
-            log.error(e)
-        try:
-            self._commit_chunk(copy.deepcopy(chunk), dimension)
+            self._commit_chunk(copy.deepcopy(chunk), *args)
         except Exception:
             log.error(f"Error saving chunk {chunk}", exc_info=True)
         self._changed = True
 
     def _commit_chunk(
-<<<<<<< HEAD
-        self, chunk: "Chunk", dimension: Dimension, recurse: bool = True,
-=======
         self,
         chunk: "Chunk",
         *args,
         recurse: bool = True,
->>>>>>> ee89531d
     ):
         """
         Saves a universal amulet.api.chunk.Chunk object
@@ -489,7 +288,7 @@
         chunk, chunk_palette = self._pack(chunk, translator, chunk_version)
         raw_chunk_data = self._encode(chunk, chunk_palette, interface)
 
-        self.put_raw_chunk_data(cx, cz, raw_chunk_data, dimension)
+        self._put_raw_chunk_data(cx, cz, raw_chunk_data, *args)
 
     def _convert_to_save(
         self,
@@ -555,45 +354,21 @@
         """Encode the data to the raw format as saved on disk."""
         return interface.encode(chunk, chunk_palette, self.max_world_version)
 
-    def delete_chunk(self, cx: int, cz: int, dimension: Dimension):
-        self._delete_chunk(cx, cz, dimension)
-        self._changed = True
-
-    def _delete_chunk(self, cx: int, cz: int, dimension: Dimension):
-        raise NotImplementedError
-
-    def put_raw_chunk_data(self, cx: int, cz: int, data: Any, dimension: Dimension):
+    def delete_chunk(self, cx: int, cz: int, *args):
+        raise NotImplementedError
+
+    def _put_raw_chunk_data(self, cx: int, cz: int, data: Any, *args):
         """
         Actually stores the data from the interface to disk.
         """
-        self._verify_has_lock()
-        self._put_raw_chunk_data(cx, cz, data, dimension)
-
-    def _put_raw_chunk_data(self, cx: int, cz: int, data: Any, dimension: Dimension):
-        """
-        Actually stores the data from the interface to disk.
-        """
-        raise NotImplementedError
-
-    def get_raw_chunk_data(self, cx: int, cz: int, dimension: Dimension) -> Any:
-        """
-        Return the raw data as loaded from disk.
+        raise NotImplementedError()
+
+    def _get_raw_chunk_data(self, cx: int, cz: int, *args) -> Any:
+        """
+        Return the interface key and data to interface with given chunk coordinates.
 
         :param cx: The x coordinate of the chunk.
         :param cz: The z coordinate of the chunk.
-        :param dimension: The dimension to load the data from.
         :return: The raw chunk data.
         """
-        self._verify_has_lock()
-        return self._get_raw_chunk_data(cx, cz, dimension)
-
-    def _get_raw_chunk_data(self, cx: int, cz: int, dimension: Dimension) -> Any:
-        """
-        Return the raw data as loaded from disk.
-
-        :param cx: The x coordinate of the chunk.
-        :param cz: The z coordinate of the chunk.
-        :param dimension: The dimension to load the data from.
-        :return: The raw chunk data.
-        """
-        raise NotImplementedError+        raise NotImplementedError()